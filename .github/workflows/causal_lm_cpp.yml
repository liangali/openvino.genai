name: causal_lm_cpp
on:
  workflow_dispatch:
  pull_request:
  merge_group:
  push:
    branches:
      - master
      - 'releases/**'
permissions: read-all # Required by https://github.com/ossf/scorecard/blob/e23b8ad91fd6a64a0a971ca4fc0a4d1650725615/docs/checks.md#token-permissions
concurrency:
  group: ${{ github.workflow }}-${{ github.ref }}
  cancel-in-progress: true

env:
  l_ov_link: https://storage.openvinotoolkit.org/repositories/openvino/packages/nightly/2024.5.0-16993-9c432a3641a/l_openvino_toolkit_ubuntu20_2024.5.0.dev20241014_x86_64.tgz
  l_u22_ov_link: https://storage.openvinotoolkit.org/repositories/openvino/packages/nightly/2024.5.0-16993-9c432a3641a/l_openvino_toolkit_ubuntu22_2024.5.0.dev20241014_x86_64.tgz
  m_ov_link: https://storage.openvinotoolkit.org/repositories/openvino/packages/nightly/2024.5.0-16993-9c432a3641a/m_openvino_toolkit_macos_12_6_2024.5.0.dev20241014_x86_64.tgz
  w_ov_link: https://storage.openvinotoolkit.org/repositories/openvino/packages/nightly/2024.5.0-16993-9c432a3641a/w_openvino_toolkit_windows_2024.5.0.dev20241014_x86_64.zip
jobs:
  cpp-multinomial-greedy_causal_lm-ubuntu:
    runs-on: ubuntu-20.04-8-cores
    defaults:
      run:
        shell: bash
    steps:
      - uses: actions/checkout@v4
        with:
          submodules: recursive
      - uses: actions/setup-python@v4
        with:
          python-version: 3.9
      - name: Install OpenVINO
        run: |
          mkdir ./ov/
          curl ${{ env.l_ov_link }} | tar --directory ./ov/ --strip-components 1 -xz
          sudo ./ov/install_dependencies/install_openvino_dependencies.sh
      - name: Build app
        run: |
          source ./ov/setupvars.sh
          cmake -DCMAKE_BUILD_TYPE=Release -S ./ -B ./build/
          cmake --build ./build/ --config Release -j
      - name: Download and convert and model
        run: |
          source ./ov/setupvars.sh
          python -m pip install --upgrade-strategy eager -r ./samples/requirements.txt --pre --extra-index-url https://storage.openvinotoolkit.org/simple/wheels/nightly
          python -m pip install ./thirdparty/openvino_tokenizers/[transformers] --pre --extra-index-url https://storage.openvinotoolkit.org/simple/wheels/nightly
          optimum-cli export openvino --trust-remote-code --weight-format fp16 --model openlm-research/open_llama_3b_v2 open_llama_3b_v2
      - run: >
          . ./ov/setupvars.sh
          && PYTHONPATH=./build/:$PYTHONPATH timeout 25s
          ./build/samples/cpp/multinomial_causal_lm/multinomial_causal_lm ./open_llama_3b_v2/ a
      - run: >
          . ./ov/setupvars.sh
          && PYTHONPATH=./build/:$PYTHONPATH timeout 25s
          ./samples/python/multinomial_causal_lm/multinomial_causal_lm.py ./open_llama_3b_v2/ b
      - run: >
          . ./ov/setupvars.sh
          && export PYTHONPATH=./build/:$PYTHONPATH
          && timeout 25s ./build/samples/cpp/greedy_causal_lm/greedy_causal_lm ./open_llama_3b_v2/ "return 0"
          | diff <(timeout 25s samples/python/greedy_causal_lm/greedy_causal_lm.py ./open_llama_3b_v2/ "return 0") -

  cpp-beam_search_causal_lm-ubuntu:
    strategy:
      matrix:
        executable:
          [
            ./build/samples/cpp/beam_search_causal_lm/beam_search_causal_lm,
            python ./samples/python/beam_search_causal_lm/beam_search_causal_lm.py,
          ]
    runs-on: ubuntu-20.04
    defaults:
      run:
        shell: bash
    steps:
      - uses: actions/checkout@v4
        with:
          submodules: recursive
      - uses: actions/setup-python@v4
        with:
          python-version: '3.10'
      - name: Install OpenVINO
        run: |
          mkdir ./ov/
          curl ${{ env.l_ov_link }} | tar --directory ./ov/ --strip-components 1 -xz
          sudo ./ov/install_dependencies/install_openvino_dependencies.sh
      - name: Build app
        run: |
          source ./ov/setupvars.sh
          cmake -DCMAKE_BUILD_TYPE=Release -S ./ -B ./build/
          cmake --build ./build/ --config Release -j
      - name: Download and convert and model
        run: |
          source ./ov/setupvars.sh
          python -m pip install --upgrade-strategy eager -r ./samples/requirements.txt --pre --extra-index-url https://storage.openvinotoolkit.org/simple/wheels/nightly
          python -m pip install ./thirdparty/openvino_tokenizers/[transformers] --pre --extra-index-url https://storage.openvinotoolkit.org/simple/wheels/nightly
          optimum-cli export openvino --trust-remote-code --weight-format fp16 --model TinyLlama/TinyLlama-1.1B-Chat-v1.0 TinyLlama-1.1B-Chat-v1.0
      - name: Compare
        run: |
          source ./ov/setupvars.sh
          export PYTHONPATH=./build/:$PYTHONPATH  # C++ ignores that

          timeout 25s ${{ matrix.executable }} ./TinyLlama-1.1B-Chat-v1.0/ "Why is the Sun yellow?" > ./pred.txt
          python -c "
          import transformers
          with open('pred.txt', 'r') as file:
              predictions = file.read()
          tokenizer = transformers.LlamaTokenizer.from_pretrained('TinyLlama/TinyLlama-1.1B-Chat-v1.0')
          tokenized = tokenizer('Why is the Sun yellow?', return_tensors='pt')
          for beam in transformers.LlamaForCausalLM.from_pretrained('TinyLlama/TinyLlama-1.1B-Chat-v1.0').generate(**tokenized, num_beam_groups=3, num_beams=15, num_return_sequences=15, diversity_penalty=1.0, max_new_tokens=20, early_stopping=False, length_penalty=1.0, no_repeat_ngram_size=9**9, do_sample=False):
              ref = ': ' + tokenizer.decode(beam[tokenized['input_ids'].numel():], skip_special_tokens=True)
              idx = predictions.find(ref)
              if -1 == idx:
                  raise RuntimeError(f'Missing "{ref=}" from predictions')
              predictions = predictions[:idx] + predictions[idx + len(ref):]
          "
          echo "Why is the Sun yellow?" passed

          timeout 25s ${{ matrix.executable }} ./TinyLlama-1.1B-Chat-v1.0/ 69 > ./pred.txt
          python -c "
          import transformers
          with open('pred.txt', 'r') as file:
              predictions = file.read()
          tokenizer = transformers.LlamaTokenizer.from_pretrained('TinyLlama/TinyLlama-1.1B-Chat-v1.0')
          tokenized = tokenizer('69', return_tensors='pt')
          for beam in transformers.LlamaForCausalLM.from_pretrained('TinyLlama/TinyLlama-1.1B-Chat-v1.0').generate(**tokenized, num_beam_groups=3, num_beams=15, num_return_sequences=15, diversity_penalty=1.0, max_new_tokens=20, early_stopping=False, length_penalty=1.0, no_repeat_ngram_size=9**9, do_sample=False):
              ref = ': ' + tokenizer.decode(beam[tokenized['input_ids'].numel():], skip_special_tokens=True)
              idx = predictions.find(ref)
              if -1 == idx:
                  raise RuntimeError(f'Missing "{ref=}" from predictions')
              predictions = predictions[:idx] + predictions[idx + len(ref):]
          "
          echo 69 passed

          timeout 25s ${{ matrix.executable }} ./TinyLlama-1.1B-Chat-v1.0/ Hi > ./pred.txt
          python -c "
          import transformers
          with open('pred.txt', 'r') as file:
              predictions = file.read()
          tokenizer = transformers.LlamaTokenizer.from_pretrained('TinyLlama/TinyLlama-1.1B-Chat-v1.0')
          tokenized = tokenizer('Hi', return_tensors='pt')
          for beam in transformers.LlamaForCausalLM.from_pretrained('TinyLlama/TinyLlama-1.1B-Chat-v1.0').generate(**tokenized, num_beam_groups=3, num_beams=15, num_return_sequences=15, diversity_penalty=1.0, max_new_tokens=20, early_stopping=False, length_penalty=1.0, no_repeat_ngram_size=9**9, do_sample=False):
              ref = ': ' + tokenizer.decode(beam[tokenized['input_ids'].numel():], skip_special_tokens=True)
              idx = predictions.find(ref)
              if -1 == idx:
                  raise RuntimeError(f'Missing "{ref=}" from predictions')
              predictions = predictions[:idx] + predictions[idx + len(ref):]
          "
          echo "Hi" passed

          timeout 25s ${{ matrix.executable }} ./TinyLlama-1.1B-Chat-v1.0/ "return 0" > ./pred.txt
          python -c "
          import transformers
          with open('pred.txt', 'r') as file:
              predictions = file.read()
          tokenizer = transformers.LlamaTokenizer.from_pretrained('TinyLlama/TinyLlama-1.1B-Chat-v1.0')
          tokenized = tokenizer('return 0', return_tensors='pt')
          for beam in transformers.LlamaForCausalLM.from_pretrained('TinyLlama/TinyLlama-1.1B-Chat-v1.0').generate(**tokenized, num_beam_groups=3, num_beams=15, num_return_sequences=15, diversity_penalty=1.0, max_new_tokens=20, early_stopping=False, length_penalty=1.0, no_repeat_ngram_size=9**9, do_sample=False):
              ref = ': ' + tokenizer.decode(beam[tokenized['input_ids'].numel():], skip_special_tokens=True)
              idx = predictions.find(ref)
              if -1 == idx:
                  raise RuntimeError(f'Missing "{ref=}" from predictions')
              predictions = predictions[:idx] + predictions[idx + len(ref):]
          "
          echo "return 0" passed

          timeout 25s ${{ matrix.executable }} ./TinyLlama-1.1B-Chat-v1.0/ "你好！ 你好嗎？" > ./pred.txt
          python -c "
          import transformers
          with open('pred.txt', 'r', errors='ignore') as file:
              predictions = file.read()
          tokenizer = transformers.LlamaTokenizer.from_pretrained('TinyLlama/TinyLlama-1.1B-Chat-v1.0')
          tokenized = tokenizer('你好！ 你好嗎？', return_tensors='pt')
          for beam in transformers.LlamaForCausalLM.from_pretrained('TinyLlama/TinyLlama-1.1B-Chat-v1.0').generate(**tokenized, num_beam_groups=3, num_beams=15, num_return_sequences=15, diversity_penalty=1.0, max_new_tokens=20, early_stopping=False, length_penalty=1.0, no_repeat_ngram_size=9**9, do_sample=False):
              ref = ': ' + tokenizer.decode(beam[tokenized['input_ids'].numel():], skip_special_tokens=True)
              idx = predictions.find(ref.replace('�', ''))
              if -1 == idx:
                  raise RuntimeError(f'Missing "{ref=}" from predictions')
              predictions = predictions[:idx] + predictions[idx + len(ref):]
          "
          echo "你好！ 你好嗎？" passed

          timeout 1m ${{ matrix.executable }} ./TinyLlama-1.1B-Chat-v1.0/ "Alan Turing was a" "return 0" "你好！ 你好嗎？" > ./pred.txt
          python -c "
          import transformers
          with open('pred.txt', 'r', errors='ignore') as file:
              predictions = file.read()
          tokenizer = transformers.LlamaTokenizer.from_pretrained('TinyLlama/TinyLlama-1.1B-Chat-v1.0')
          prompts = [
            'Alan Turing was a',
            'return 0',
            '你好！ 你好嗎？'
          ]
          for prompt in prompts:
            tokenized = tokenizer(prompt, return_tensors='pt')
            for beam in transformers.LlamaForCausalLM.from_pretrained('TinyLlama/TinyLlama-1.1B-Chat-v1.0').generate(**tokenized, num_beam_groups=3, num_beams=15, num_return_sequences=15, diversity_penalty=1.0, max_new_tokens=20, early_stopping=False, length_penalty=1.0, no_repeat_ngram_size=9**9, do_sample=False):
                ref = ': ' + tokenizer.decode(beam[tokenized['input_ids'].numel():], skip_special_tokens=True)
                idx = predictions.find(ref.replace('�', ''))
                if -1 == idx:
                    raise RuntimeError(f'Missing "{ref=}" from predictions')
                predictions = predictions[:idx] + predictions[idx + len(ref):]
          "
          echo "Multi prompt" passed

  cpp-greedy_causal_lm-windows:
    runs-on: windows-latest
    env:
      PYTHONIOENCODING: "utf8"
    defaults:
      run:
        shell: cmd
    steps:
      - uses: actions/checkout@v4
        with:
          submodules: recursive
      - uses: actions/setup-python@v4
        with:
          python-version: 3.9
      - run: curl --output ov.zip ${{ env.w_ov_link }}
      - run: unzip -d ov ov.zip
      - run: dirs=(ov/*) && mv ov/*/* ov && rmdir "${dirs[@]}"
        shell: bash
      - name: Build app
        run: |
          call .\ov\setupvars.bat
          cmake -DCMAKE_BUILD_TYPE=Release -S ./ -B ./build/
          cmake --build ./build/ --config Release -j
      - name: Download and convert model
        run: |
          call .\ov\setupvars.bat
          python -m pip install --upgrade-strategy eager -r ./samples/requirements.txt --pre --extra-index-url https://storage.openvinotoolkit.org/simple/wheels/nightly
          python -m pip install ./thirdparty/openvino_tokenizers/[transformers] --pre --extra-index-url https://storage.openvinotoolkit.org/simple/wheels/nightly
          optimum-cli export openvino --trust-remote-code --weight-format fp16 --model TinyLlama/TinyLlama-1.1B-Chat-v1.0 TinyLlama-1.1B-Chat-v1.0
      - run: >
          set PATH=.\build\openvino_genai\;%PATH%
          && call .\ov\setupvars.bat
          && .\build\samples\cpp\greedy_causal_lm\Release\greedy_causal_lm.exe .\TinyLlama-1.1B-Chat-v1.0\ 69 > .\cpp.txt
      - run: |
          echo import transformers > ref.py
          echo predictions = open('cpp.txt', 'r').read() >> ref.py
          echo tokenizer = transformers.AutoTokenizer.from_pretrained('TinyLlama/TinyLlama-1.1B-Chat-v1.0', trust_remote_code=True) >> ref.py
          echo tokenized = tokenizer('69', return_tensors='pt') >> ref.py
          echo for beam in transformers.AutoModelForCausalLM.from_pretrained('TinyLlama/TinyLlama-1.1B-Chat-v1.0', trust_remote_code=True).generate(**tokenized, max_new_tokens=100, do_sample=False): >> ref.py
          echo     ref = tokenizer.decode(beam[tokenized['input_ids'].numel():], skip_special_tokens=True) >> ref.py
          echo     idx = predictions.find(ref) >> ref.py
          echo     if -1 == idx: >> ref.py
          echo         raise RuntimeError(f'Missing "{ref=}" from predictions') >> ref.py
          echo     predictions = predictions[:idx] + predictions[idx + len(ref):] >> ref.py
      - run: python ref.py
      - run: >
          set PATH=.\build\openvino_genai\;%PATH%
          && set "PYTHONPATH=./build/"
          && call .\ov\setupvars.bat
          && python samples\python\greedy_causal_lm\greedy_causal_lm.py .\TinyLlama-1.1B-Chat-v1.0\ 69 > .\py.txt
      - run: fc .\cpp.txt .\py.txt

  cpp-greedy_causal_lm-Qwen-7B-Chat:
    runs-on: ubuntu-20.04-16-cores
    defaults:
      run:
        shell: bash
    steps:
      - uses: actions/checkout@v4
        with:
          submodules: recursive
      - uses: actions/setup-python@v4
        with:
          python-version: 3.11
      - name: Install OpenVINO
        run: |
          mkdir ./ov/
          curl ${{ env.l_ov_link }} | tar --directory ./ov/ --strip-components 1 -xz
          sudo ./ov/install_dependencies/install_openvino_dependencies.sh
      - name: Build app
        run: |
          source ./ov/setupvars.sh
          cmake -DCMAKE_BUILD_TYPE=Release -S ./ -B ./build/
          cmake --build ./build/ --config Release -j
      - name: Download and convert and model
        run: |
          source ./ov/setupvars.sh
          python -m pip install --upgrade-strategy eager -r ./samples/requirements.txt --pre --extra-index-url https://storage.openvinotoolkit.org/simple/wheels/nightly
          python -m pip install ./thirdparty/openvino_tokenizers/[transformers] --pre --extra-index-url https://storage.openvinotoolkit.org/simple/wheels/nightly
          optimum-cli export openvino --trust-remote-code --weight-format fp16 --model Qwen/Qwen-7B-Chat Qwen-7B-Chat
      - run: >
          . ./ov/setupvars.sh
          && export PYTHONPATH=./build/:$PYTHONPATH
          && timeout 2m ./build/samples/cpp/greedy_causal_lm/greedy_causal_lm ./Qwen-7B-Chat/ 69 | diff <(timeout 2m samples/python/greedy_causal_lm/greedy_causal_lm.py ./Qwen-7B-Chat/ 69) -

  cpp-beam_search_causal_lm-Qwen1_5-7B-Chat:
    runs-on: ubuntu-20.04-16-cores
    defaults:
      run:
        shell: bash
    steps:
      - uses: actions/checkout@v4
        with:
          submodules: recursive
      - uses: actions/setup-python@v4
        with:
          python-version: 3.12
      - name: Install OpenVINO
        run: |
          mkdir ./ov/
          curl ${{ env.l_ov_link }} | tar --directory ./ov/ --strip-components 1 -xz
          sudo ./ov/install_dependencies/install_openvino_dependencies.sh
      - name: Build app
        run: |
          source ./ov/setupvars.sh
          cmake -DCMAKE_BUILD_TYPE=Release -S ./ -B ./build/
          cmake --build ./build/ --config Release -j
      - name: Download and convert and model
        run: |
          source ./ov/setupvars.sh
          python -m pip install --upgrade-strategy eager -r ./samples/requirements.txt --pre --extra-index-url https://storage.openvinotoolkit.org/simple/wheels/nightly
          python -m pip install ./thirdparty/openvino_tokenizers/[transformers] --pre --extra-index-url https://storage.openvinotoolkit.org/simple/wheels/nightly
          optimum-cli export openvino --trust-remote-code --weight-format fp16 --model Qwen/Qwen1.5-7B-Chat Qwen1.5-7B-Chat
      - run: >
          . ./ov/setupvars.sh
          && export PYTHONPATH=./build/:$PYTHONPATH
          && timeout 50s ./build/samples/cpp/beam_search_causal_lm/beam_search_causal_lm ./Qwen1.5-7B-Chat/ "你好！"
          | diff <(timeout 50s ./samples/python/beam_search_causal_lm/beam_search_causal_lm.py ./Qwen1.5-7B-Chat/ "你好！") -

  cpp-beam_search_causal_lm-Phi-2:
    runs-on: ubuntu-20.04-16-cores
    defaults:
      run:
        shell: bash
    steps:
      - uses: actions/checkout@v4
        with:
          submodules: recursive
      - uses: actions/setup-python@v4
        with:
          python-version: 3.9
      - name: Install OpenVINO
        run: |
          mkdir ./ov/
          curl ${{ env.l_ov_link }} | tar --directory ./ov/ --strip-components 1 -xz
          sudo ./ov/install_dependencies/install_openvino_dependencies.sh
      - name: Build app
        run: |
          source ./ov/setupvars.sh
          cmake -DCMAKE_BUILD_TYPE=Release -S ./ -B ./build/
          cmake --build ./build/ --config Release -j
      - name: Download and convert and model
        run: |
          source ./ov/setupvars.sh
          python -m pip install --upgrade-strategy eager -r ./samples/requirements.txt --pre --extra-index-url https://storage.openvinotoolkit.org/simple/wheels/nightly
          python -m pip install ./thirdparty/openvino_tokenizers/[transformers] --pre --extra-index-url https://storage.openvinotoolkit.org/simple/wheels/nightly
          optimum-cli export openvino --trust-remote-code --weight-format fp16 --model microsoft/phi-2 phi-2
      - run: >
          . ./ov/setupvars.sh
          && export PYTHONPATH=./build/:$PYTHONPATH
          && timeout 50s ./build/samples/cpp/beam_search_causal_lm/beam_search_causal_lm ./phi-2/ 69
          | diff <(timeout 50s ./samples/python/beam_search_causal_lm/beam_search_causal_lm.py ./phi-2/ 69) -

  cpp-beam_search_causal_lm-notus-7b-v1:
    runs-on: ubuntu-20.04-16-cores
    defaults:
      run:
        shell: bash
    steps:
      - uses: actions/checkout@v4
        with:
          submodules: recursive
      - uses: actions/setup-python@v4
        with:
          python-version: '3.10'
      - name: Install OpenVINO
        run: |
          mkdir ./ov/
          curl ${{ env.l_ov_link }} | tar --directory ./ov/ --strip-components 1 -xz
          sudo ./ov/install_dependencies/install_openvino_dependencies.sh
      - name: Build app
        run: |
          source ./ov/setupvars.sh
          cmake -DCMAKE_BUILD_TYPE=Release -S ./ -B ./build/
          cmake --build ./build/ --config Release -j
      - name: Download and convert and model
        run: |
          source ./ov/setupvars.sh
          python -m pip install --upgrade-strategy eager -r ./samples/requirements.txt --pre --extra-index-url https://storage.openvinotoolkit.org/simple/wheels/nightly
          python -m pip install ./thirdparty/openvino_tokenizers/[transformers] --pre --extra-index-url https://storage.openvinotoolkit.org/simple/wheels/nightly
          optimum-cli export openvino --trust-remote-code --weight-format fp16 --model argilla/notus-7b-v1 notus-7b-v1
      - run: >
          . ./ov/setupvars.sh
          && export PYTHONPATH=./build/:$PYTHONPATH
          && timeout 50s ./build/samples/cpp/beam_search_causal_lm/beam_search_causal_lm ./notus-7b-v1/ 69
          | diff <(timeout 50s ./samples/python/beam_search_causal_lm/beam_search_causal_lm.py ./notus-7b-v1/ 69) -

  cpp-speculative_decoding_lm-ubuntu:
    runs-on: ubuntu-20.04-16-cores
    defaults:
      run:
        shell: bash
    steps:
      - uses: actions/checkout@v4
        with:
          submodules: recursive
      - uses: actions/setup-python@v4
        with:
          python-version: 3.11
      - name: Install OpenVINO
        run: |
          mkdir ./ov/
          curl ${{ env.l_ov_link }} | tar --directory ./ov/ --strip-components 1 -xz
          sudo ./ov/install_dependencies/install_openvino_dependencies.sh
      - name: Build app
        run: |
          source ./ov/setupvars.sh
          cmake -DCMAKE_BUILD_TYPE=Release -S ./ -B ./build/
          cmake --build ./build/ --config Release -j
      - name: Download and convert and model
        run: |
          source ./ov/setupvars.sh
          python -m pip install --upgrade-strategy eager -r ./samples/requirements.txt --pre --extra-index-url https://storage.openvinotoolkit.org/simple/wheels/nightly
          python -m pip install ./thirdparty/openvino_tokenizers/[transformers] --pre --extra-index-url https://storage.openvinotoolkit.org/simple/wheels/nightly
          optimum-cli export openvino --trust-remote-code --weight-format fp16 --model databricks/dolly-v2-3b dolly-v2-3b
          optimum-cli export openvino --trust-remote-code --weight-format fp16 --model databricks/dolly-v2-7b dolly-v2-7b
      - name: run and compare
        run: |
          source ./ov/setupvars.sh
          ./build/samples/cpp/speculative_decoding_lm/speculative_decoding_lm ./dolly-v2-3b/ ./dolly-v2-7b/ "Alan Turing was a" > predictions_speculative.txt
          ./build/samples/cpp/greedy_causal_lm/greedy_causal_lm ./dolly-v2-7b/ "Alan Turing was a" > predictions_greedy.txt
          python -c "
          with open('predictions_greedy.txt', 'r') as f:
              predicted_greedy = f.readline()
          with open('predictions_speculative.txt', 'r') as f:
              predicted_speculative = f.readline()
          assert predicted_greedy == predicted_speculative
          "
          echo "Alan Turing was a" passed

  cpp-prompt_lookup_decoding_lm-ubuntu:
    runs-on: ubuntu-20.04-16-cores
    defaults:
      run:
        shell: bash
    steps:
      - uses: actions/checkout@v4
        with:
          submodules: recursive
      - uses: actions/setup-python@v4
        with:
          python-version: 3.12
      - name: Install OpenVINO
        run: |
          mkdir ./ov/
          curl ${{ env.l_ov_link }} | tar --directory ./ov/ --strip-components 1 -xz
          sudo ./ov/install_dependencies/install_openvino_dependencies.sh
      - name: Build app
        run: |
          source ./ov/setupvars.sh
          cmake -DCMAKE_BUILD_TYPE=Release -S ./ -B ./build/
          cmake --build ./build/ --config Release -j
      - name: Download and convert and model
        run: |
          source ./ov/setupvars.sh
          python -m pip install --upgrade-strategy eager -r ./samples/requirements.txt --pre --extra-index-url https://storage.openvinotoolkit.org/simple/wheels/nightly
          python -m pip install ./thirdparty/openvino_tokenizers/[transformers] --pre --extra-index-url https://storage.openvinotoolkit.org/simple/wheels/nightly
          optimum-cli export openvino --trust-remote-code --weight-format fp16 --model TinyLlama/TinyLlama-1.1B-Chat-v1.0 TinyLlama-1.1B-Chat-v1.0
          optimum-cli export openvino --trust-remote-code --weight-format fp16 --model Qwen/Qwen-7B-Chat Qwen-7B-Chat --task text-generation-with-past
      - name: run and compare
        run: |
          source ./ov/setupvars.sh

          echo 'Code:```python
          def add(a, b):
              return a + b
          ```
          Question: Can you please add 2 and 3
          A:' > ./prompt.txt

          ./build/samples/cpp/prompt_lookup_decoding_lm/prompt_lookup_decoding_lm ./TinyLlama-1.1B-Chat-v1.0/ "$(<prompt.txt)" > predictions_prompt_lookup.txt
          ./build/samples/cpp/greedy_causal_lm/greedy_causal_lm ./TinyLlama-1.1B-Chat-v1.0/ "$(<prompt.txt)" > predictions_greedy.txt
          python -c "
          with open('predictions_greedy.txt', 'r') as f:
              predicted_greedy = f.readline()
          with open('predictions_prompt_lookup.txt', 'r') as f:
              predicted_prompt_lookup = f.readline()
          assert predicted_greedy == predicted_prompt_lookup
          "
          echo "Prompt lookup" passed
      - name: run and compare (model with seq_length_axis = 1)
        run: |
          source ./ov/setupvars.sh

          echo 'Code:```python
          def add(a, b):
              return a + b
          ```
          Question: Can you please add 2 and 3
          A:' > ./prompt.txt

          ./build/samples/cpp/prompt_lookup_decoding_lm/prompt_lookup_decoding_lm ./Qwen-7B-Chat/ "$(<prompt.txt)" > predictions_prompt_lookup.txt
          ./build/samples/cpp/greedy_causal_lm/greedy_causal_lm ./Qwen-7B-Chat/ "$(<prompt.txt)" > predictions_greedy.txt

          python -c "
          with open('predictions_greedy.txt', 'r') as f:
              predicted_greedy = f.readline()
          with open('predictions_prompt_lookup.txt', 'r') as f:
              predicted_prompt_lookup = f.readline()
          assert predicted_greedy == predicted_prompt_lookup
          "
          echo "Prompt lookup" passed

  cpp-Phi-1_5:
    runs-on: ubuntu-20.04-16-cores
    defaults:
      run:
        shell: bash
    steps:
      - uses: actions/checkout@v4
        with:
          submodules: recursive
      - uses: actions/setup-python@v4
        with:
          python-version: 3.9
      - name: Install OpenVINO
        run: |
          mkdir ./ov/
          curl ${{ env.l_ov_link }} | tar --directory ./ov/ --strip-components 1 -xz
          sudo ./ov/install_dependencies/install_openvino_dependencies.sh
      - name: Build app
        run: |
          source ./ov/setupvars.sh
          cmake -DCMAKE_BUILD_TYPE=Release -S ./ -B ./build/
          cmake --build ./build/ --config Release -j
      - name: Download and convert and model
        run: |
          source ./ov/setupvars.sh
          python -m pip install --upgrade-strategy eager -r ./samples/requirements.txt --pre --extra-index-url https://storage.openvinotoolkit.org/simple/wheels/nightly
          python -m pip install ./thirdparty/openvino_tokenizers/[transformers] --pre --extra-index-url https://storage.openvinotoolkit.org/simple/wheels/nightly
          optimum-cli export openvino --trust-remote-code --weight-format fp16 --model microsoft/phi-1_5 phi-1_5
      - name: Run Generation
        run: |
          source ./ov/setupvars.sh
          timeout 50s ./build/samples/cpp/greedy_causal_lm/greedy_causal_lm ./phi-1_5/ "Alan Turing was a" > ./pred_greedy.txt
      - name: Compare
        run: |
          python -c "
          import transformers
          with open('pred_greedy.txt', 'r') as file:
              predictions = file.read()
          tokenizer = transformers.AutoTokenizer.from_pretrained('microsoft/phi-1_5')
          tokenized = tokenizer('Alan Turing was a', return_tensors='pt')
          for output in transformers.AutoModelForCausalLM.from_pretrained('microsoft/phi-1_5').generate(**tokenized, max_length=100, do_sample=False):
              ref = tokenizer.decode(output[tokenized['input_ids'].numel():], skip_special_tokens=True)
              idx = predictions.find(ref)
              if -1 == idx:
                  raise RuntimeError(f'Missing "{ref=}" from predictions')
              predictions = predictions[:idx] + predictions[idx + len(ref):]
          "
          echo Phi-1_5 passed
      - run: >
          . ./ov/setupvars.sh
          && export PYTHONPATH=./build/:$PYTHONPATH
          && timeout 50s samples/python/greedy_causal_lm/greedy_causal_lm.py ./phi-1_5/ "Alan Turing was a"
          | diff ./pred_greedy.txt -

  cpp-greedy_causal_lm-redpajama-3b-chat:
    runs-on: ubuntu-20.04-4-cores
    defaults:
      run:
        shell: bash
    steps:
      - uses: actions/checkout@v4
        with:
          submodules: recursive
      - uses: actions/setup-python@v4
        with:
          python-version: '3.10'
      - name: Install OpenVINO
        run: |
          mkdir ./ov/
          curl ${{ env.l_ov_link }} | tar --directory ./ov/ --strip-components 1 -xz
          sudo ./ov/install_dependencies/install_openvino_dependencies.sh
      - name: Build app
        run: |
          source ./ov/setupvars.sh
          cmake -DCMAKE_BUILD_TYPE=Release -S ./ -B ./build/
          cmake --build ./build/ --config Release -j
      - name: Download and convert and model
        run: |
          source ./ov/setupvars.sh
          python -m pip install --upgrade-strategy eager -r ./samples/requirements.txt --pre --extra-index-url https://storage.openvinotoolkit.org/simple/wheels/nightly
          python -m pip install ./thirdparty/openvino_tokenizers/[transformers] --pre --extra-index-url https://storage.openvinotoolkit.org/simple/wheels/nightly
          optimum-cli export openvino --trust-remote-code --weight-format fp16 --model ikala/redpajama-3b-chat redpajama-3b-chat
      - name: Run Generation
        run: |
          source ./ov/setupvars.sh
          timeout 50s ./build/samples/cpp/greedy_causal_lm/greedy_causal_lm ./redpajama-3b-chat/ "Alan Turing was a" > ./pred_greedy.txt
      - name: Compare
        run: |
          python -c "
          import transformers
          with open('pred_greedy.txt', 'r') as file:
              predictions = file.read()
          tokenizer = transformers.AutoTokenizer.from_pretrained('ikala/redpajama-3b-chat')
          tokenized = tokenizer('Alan Turing was a', return_tensors='pt')
          for output in transformers.AutoModelForCausalLM.from_pretrained('ikala/redpajama-3b-chat').generate(**tokenized, max_length=100, do_sample=False):
              ref = tokenizer.decode(output[tokenized['input_ids'].numel():], skip_special_tokens=True)
              idx = predictions.find(ref)
              if -1 == idx:
                  raise RuntimeError(f'Missing "{ref}" from predictions')
              predictions = predictions[:idx] + predictions[idx + len(ref):]
          "
          echo "Alan Turing was a" passed
      - run: >
          . ./ov/setupvars.sh
          && export PYTHONPATH=./build/:$PYTHONPATH
          && timeout 50s samples/python/greedy_causal_lm/greedy_causal_lm.py ./redpajama-3b-chat/ "Alan Turing was a"
          | diff ./pred_greedy.txt -

  cpp-chat_sample-ubuntu:
    runs-on: ubuntu-24.04
    defaults:
      run:
        shell: bash
    steps:
      - uses: actions/checkout@v4
        with:
          submodules: recursive
      - uses: actions/setup-python@v4
        with:
          python-version: 3.11
      - name: Install OpenVINO
        run: |
          mkdir ./ov/
          curl ${{ env.l_ov_link }} | tar --directory ./ov/ --strip-components 1 -xz
          sudo ./ov/install_dependencies/install_openvino_dependencies.sh
      - name: Build app
        run: |
          source ./ov/setupvars.sh
          cmake -DCMAKE_BUILD_TYPE=Release -S ./ -B ./build/
          cmake --build ./build/ --config Release -j
      - name: Download and convert and model
        run: |
          source ./ov/setupvars.sh
          python -m pip install --upgrade-strategy eager -r ./samples/requirements.txt --pre --extra-index-url https://storage.openvinotoolkit.org/simple/wheels/nightly
          python -m pip install ./thirdparty/openvino_tokenizers/[transformers] --pre --extra-index-url https://storage.openvinotoolkit.org/simple/wheels/nightly
          optimum-cli export openvino --trust-remote-code --weight-format fp16 --model TinyLlama/TinyLlama-1.1B-Chat-v1.0 TinyLlama-1.1B-Chat-v1.0
      - name: Compare
        run: |
          source ./ov/setupvars.sh
          printf 'What is 2 + 2?\nWhat is the previous answer?\nAdd 1 to it.\nSubtract 5 from it.\nWhy is the sun yellow?\nWhat was my first question?\n' > ./input.txt
          timeout 30s ./build/samples/cpp/chat_sample/chat_sample ./TinyLlama-1.1B-Chat-v1.0/ < input.txt > ./pred.txt
          python -c "
          from transformers import LlamaTokenizer, AutoModelForCausalLM
          model_id = 'TinyLlama/TinyLlama-1.1B-Chat-v1.0'
          tokenizer = LlamaTokenizer.from_pretrained(model_id)
          model = AutoModelForCausalLM.from_pretrained(model_id)
          prompts = ['What is 2 + 2?', 'What is the previous answer?', 'Add 1 to it.', 'Subtract 5 from it.', 'Why is the sun yellow?', 'What was my first question?']
          def gen_prompt(prompt):
              return {'role': 'user', 'content': prompt}
          def gen_answer(answer):
              return {'role': 'assistant', 'content': answer}
          chat_history = []
          chat_prompt = ''
          output = open('ref.txt', 'w')
          for prompt in prompts:
              output.write('question:\n')
              chat_history.append(gen_prompt(prompt))
              chat_prompt = tokenizer.apply_chat_template(chat_history, tokenize=False, add_generation_prompt=True)
              tokenized = tokenizer(chat_prompt, return_tensors='pt', add_special_tokens=False)
              answer = model.generate(**tokenized, max_length=1000, do_sample=False)
              answer_str = tokenizer.decode(answer[0, tokenized['input_ids'].numel():], skip_special_tokens=True)
              chat_history.append(gen_answer(answer_str))
              output.write(answer_str)
              output.write('\n----------\n')
          output.write('question:\n')
          output.close()
          "
          diff pred.txt ref.txt
          echo "Chat sample cpp" passed
          export PYTHONPATH=./build/:$PYTHONPATH
          timeout 30s ./samples/python/chat_sample/chat_sample.py ./TinyLlama-1.1B-Chat-v1.0/ < input.txt > ./pred2.txt
          diff pred2.txt ref.txt
          echo "Chat sample python" passed

  visual_language_chat_sample-ubuntu:
    runs-on: ubuntu-22.04-16-cores
    steps:
      - uses: actions/checkout@v4
        with:
          submodules: recursive
      - uses: actions/setup-python@v4
        with:
          python-version: 3.11
      - name: Install OpenVINO
        run: |
          mkdir ./ov/
          curl ${{ env.l_u22_ov_link }} | tar --directory ./ov/ --strip-components 1 -xz
          sudo ./ov/install_dependencies/install_openvino_dependencies.sh
      - name: Build app
        run: |
          source ./ov/setupvars.sh
          cmake -DCMAKE_BUILD_TYPE=Release -S ./ -B ./build/
          cmake --build ./build/ --config Release --target visual_language_chat py_generate_pipeline -j
      - name: Install dependencies
        run: |
          source ./ov/setupvars.sh
          python -m pip install ./thirdparty/openvino_tokenizers/[transformers] --pre --extra-index-url https://storage.openvinotoolkit.org/simple/wheels/nightly
<<<<<<< HEAD
          python -m pip install --upgrade-strategy eager -r ./samples/requirements.txt --pre --extra-index-url https://storage.openvinotoolkit.org/simple/wheels/nightly
      - name: Download and convert MiniCPM-V-2_6 model and an image
        run: |
=======
          python -m pip install --upgrade-strategy eager -r ./samples/requirements.txt opencv-python --pre --extra-index-url https://storage.openvinotoolkit.org/simple/wheels/nightly
>>>>>>> f90725e3
          python -m pip install git+https://github.com/eaidova/optimum-intel.git@ea/minicpmv
          python -m pip install -U "optimum<1.23" --no-dependencies
          source ./ov/setupvars.sh
          optimum-cli export openvino -m openbmb/MiniCPM-V-2_6 MiniCPM-V-2_6 --trust-remote-code
          wget https://github.com/openvinotoolkit/openvino_notebooks/assets/29454499/d5fbbd1a-d484-415c-88cb-9986625b7b11 --output-document cat.jpg
<<<<<<< HEAD
      - name: Run visual_language_chat C++ sample - MiniCPM-V-2_6
=======
      - name: Generate reference
        shell: python
        run: |
          from optimum.intel.openvino import OVModelForVisualCausalLM
          from transformers import AutoProcessor
          from PIL import Image
          import cv2
          import numpy as np
          res = 448, 448
          lines = np.arange(res[0] * res[1] * 3, dtype=np.uint8) % 255
          lines = lines.reshape([*res, 3])
          cv2.imwrite("lines.png", lines)
          lines = Image.open("lines.png").convert('RGB')
          model_id = "openbmb/MiniCPM-V-2_6"
          processor = AutoProcessor.from_pretrained(model_id, trust_remote_code=True)
          prompt = processor.tokenizer.apply_chat_template([{"role": "user", "content": "(<image>./</image>)\nWhat is unusual on this image?"}], tokenize=False, add_generation_prompt=True)
          inputs = processor([prompt], [lines], return_tensors="pt")
          model = OVModelForVisualCausalLM.from_pretrained("MiniCPM-V-2_6", device="CPU", trust_remote_code=True)
          result = model.generate(**inputs, max_new_tokens=200)
          decoded = processor.tokenizer.batch_decode(result[:, inputs["input_ids"].shape[1]:], skip_special_tokens=True)[0]
          print(decoded)
          with open("ref.txt", "w") as f:
              f.write(f"question:\n{decoded}\n----------\nquestion:\n")

      - name: Run visual_language_chat sample - MiniCPM-V-2_6
>>>>>>> f90725e3
        run: >
          source ./ov/setupvars.sh
          && timeout 120s ./build/samples/cpp/visual_language_chat/visual_language_chat ./MiniCPM-V-2_6/ lines.png
          <<< $'What is unusual on this image?' | tee cpp.txt
      - run: diff cpp.txt ref.txt
      - name: Download and convert LLaVa 1.5 model and an image
        run: |
          source ./ov/setupvars.sh
          optimum-cli export openvino --model llava-hf/llava-1.5-7b-hf ./llava_1_5_7b_ov/
          wget https://llava-vl.github.io/static/images/monalisa.jpg
      - name: Run visual_language_chat C++ sample - LLaVa 1.5
        run: >
          source ./ov/setupvars.sh
          && ./build/samples/cpp/visual_language_chat/visual_language_chat ./llava_1_5_7b_ov/ monalisa.jpg
          <<< $'Who drew this painting?\nWhen did the painter live?'
        timeout-minutes: 4
      - name: Download and convert LLaVa-Next model and an image
        run: |
          source ./ov/setupvars.sh
          optimum-cli export openvino --model llava-hf/llava-v1.6-mistral-7b-hf ./llava_v1_6_mistral_7b_ov/
          wget https://llava-vl.github.io/static/images/monalisa.jpg
      - name: Run visual_language_chat C++ sample - LLaVa-Next
        run: >
          source ./ov/setupvars.sh
          && ./build/samples/cpp/visual_language_chat/visual_language_chat ./llava_v1_6_mistral_7b_ov/ monalisa.jpg
          <<< $'Who drew this painting?\nWhen did the painter live?'
        timeout-minutes: 4
      - name: Run visual_language_chat Python sample - MiniCPM-V-2_6
        run: |
          source ./ov/setupvars.sh
          export PYTHONPATH=./build/:$PYTHONPATH
          printf 'What is on the image?\nWhat is special on the image?\n' > ./input.txt
          timeout 120s python ./samples/python/visual_language_chat/visual_language_chat.py ./MiniCPM-V-2_6/ cat.jpg < input.txt > ./pred.txt

  cpp-continuous-batching-ubuntu:
    runs-on: ubuntu-20.04-8-cores
    defaults:
      run:
        shell: bash
    steps:
      - uses: actions/checkout@v4
        with:
          submodules: recursive
      - uses: actions/setup-python@v4
        with:
          python-version: 3.12
      - name: Install OpenVINO
        run: |
          mkdir ./ov/
          curl ${{ env.l_ov_link }} | tar --directory ./ov/ --strip-components 1 -xz
          sudo ./ov/install_dependencies/install_openvino_dependencies.sh
      - name: Build app
        run: |
          source ./ov/setupvars.sh
          cmake -DCMAKE_BUILD_TYPE=Release -S ./ -B ./build/
          cmake --build ./build/ --config Release -j
      - name: Download and convert and model
        run: |
          source ./ov/setupvars.sh
          python -m pip install --upgrade-strategy eager -r ./samples/requirements.txt --pre --extra-index-url https://storage.openvinotoolkit.org/simple/wheels/nightly
          python -m pip install ./thirdparty/openvino_tokenizers/[transformers] --pre --extra-index-url https://storage.openvinotoolkit.org/simple/wheels/nightly
          optimum-cli export openvino --trust-remote-code --weight-format fp16 --model TinyLlama/TinyLlama-1.1B-Chat-v1.0 TinyLlama-1.1B-Chat-v1.0
      - name: Run gtests
        run: |
          source ./ov/setupvars.sh
          ./build/tests/cpp/tests_continuous_batching
      - name: Run accuracy_sample
        run: |
          source ./ov/setupvars.sh
          timeout 50s ./build/samples/cpp/continuous_batching_accuracy/continuous_batching_accuracy -m ./TinyLlama-1.1B-Chat-v1.0/ -n 5
      - name: Run throughput_benchmark
        run: |
          wget -q https://huggingface.co/datasets/anon8231489123/ShareGPT_Vicuna_unfiltered/resolve/main/ShareGPT_V3_unfiltered_cleaned_split.json
          source ./ov/setupvars.sh
          timeout 200s ./build/samples/cpp/continuous_batching_benchmark/continuous_batching_benchmark -n 10 -m ./TinyLlama-1.1B-Chat-v1.0/ --dataset ./ShareGPT_V3_unfiltered_cleaned_split.json --cache_size 1
          timeout 200s ./build/samples/cpp/continuous_batching_benchmark/continuous_batching_benchmark -n 10 --dynamic_split_fuse --max_batch_size 256 --max_input_len 256 -m ./TinyLlama-1.1B-Chat-v1.0/ --dataset ./ShareGPT_V3_unfiltered_cleaned_split.json --cache_size 1

  cpp-continuous-batching-windows:
    runs-on: windows-latest
    env:
      PYTHONIOENCODING: "utf8"
    defaults:
      run:
        shell: cmd
    steps:
      - uses: actions/checkout@v4
        with:
          submodules: recursive
      - uses: actions/setup-python@v4
        with:
          python-version: 3.9
      - name: Install OpenVINO
        run: |
          curl --output ov.zip ${{ env.w_ov_link }}
          unzip -d ov ov.zip
          dirs=(ov/*) && mv ov/*/* ov && rmdir "${dirs[@]}"
        shell: bash
      - name: Build app
        run: |
          call .\ov\setupvars.bat
          cmake -DCMAKE_BUILD_TYPE=Release -S ./ -B ./build/
          cmake --build ./build/ --config Release -j
      - name: Download and convert and model
        run: |
          call .\ov\setupvars.bat
          python -m pip install --upgrade-strategy eager -r ./samples/requirements.txt --pre --extra-index-url https://storage.openvinotoolkit.org/simple/wheels/nightly
          python -m pip install ./thirdparty/openvino_tokenizers/[transformers] --pre --extra-index-url https://storage.openvinotoolkit.org/simple/wheels/nightly
          optimum-cli export openvino --trust-remote-code --weight-format fp16 --model TinyLlama/TinyLlama-1.1B-Chat-v1.0 TinyLlama-1.1B-Chat-v1.0
      - name: Run gtests
        run: |
          set PATH=.\build\openvino_genai\;%PATH%
          call .\ov\setupvars.bat
          .\build\tests\cpp\Release\tests_continuous_batching.exe
      - name: Run accuracy_sample
        run: |
          set PATH=.\build\openvino_genai\;%PATH%
          call .\ov\setupvars.bat
          .\build\samples\cpp\continuous_batching_accuracy\Release\continuous_batching_accuracy.exe -m .\TinyLlama-1.1B-Chat-v1.0\ -n 5
      - name: Run throughput_benchmark
        run: |
          curl -o .\ShareGPT_V3_unfiltered_cleaned_split.json -s -L "https://huggingface.co/datasets/anon8231489123/ShareGPT_Vicuna_unfiltered/resolve/main/ShareGPT_V3_unfiltered_cleaned_split.json"
          set PATH=.\build\openvino_genai\;%PATH%
          call .\ov\setupvars.bat
          .\build\samples\cpp\continuous_batching_benchmark\Release\continuous_batching_benchmark.exe -n 2 -m .\TinyLlama-1.1B-Chat-v1.0\ --dataset .\ShareGPT_V3_unfiltered_cleaned_split.json --cache_size 1

  cpp-continuous-batching-macos:
    runs-on: macos-12
    defaults:
      run:
        shell: bash
    steps:
      - uses: actions/checkout@v4
        with:
          submodules: recursive
      - uses: actions/setup-python@v4
        with:
          python-version: 3.9
      - name: Install OpenVINO
        run: |
          mkdir ./ov/
          curl ${{ env.m_ov_link }} | tar --directory ./ov/ --strip-components 1 -xz
          brew install coreutils scons
      - name: Build app
        run: |
          source ./ov/setupvars.sh
          cmake -DCMAKE_BUILD_TYPE=Release -S ./ -B ./build/
          cmake --build ./build/ --config Release -j
      - name: Download and convert and model
        run: |
          source ./ov/setupvars.sh
          python -m pip install --upgrade-strategy eager -r ./samples/requirements.txt --pre --extra-index-url https://storage.openvinotoolkit.org/simple/wheels/nightly
          python -m pip install ./thirdparty/openvino_tokenizers/[transformers] --pre --extra-index-url https://storage.openvinotoolkit.org/simple/wheels/nightly
          optimum-cli export openvino --trust-remote-code --weight-format fp16 --model TinyLlama/TinyLlama-1.1B-Chat-v1.0 TinyLlama-1.1B-Chat-v1.0
      - name: Run gtests
        run: |
          source ./ov/setupvars.sh
          ./build/tests/cpp/tests_continuous_batching
      - name: Run accuracy_sample
        run: |
          source ./ov/setupvars.sh
          timeout 120s ./build/samples/cpp/continuous_batching_accuracy/continuous_batching_accuracy -m ./TinyLlama-1.1B-Chat-v1.0/ -n 5
      - name: Run throughput_benchmark
        run: |
          wget -q https://huggingface.co/datasets/anon8231489123/ShareGPT_Vicuna_unfiltered/resolve/main/ShareGPT_V3_unfiltered_cleaned_split.json
          source ./ov/setupvars.sh
          ./build/samples/cpp/continuous_batching_benchmark/continuous_batching_benchmark -n 5 -m ./TinyLlama-1.1B-Chat-v1.0/ --dataset ./ShareGPT_V3_unfiltered_cleaned_split.json --cache_size 1

  Overall_Status:
    name: ci/gha_overall_status_causal_lm
    needs: [cpp-multinomial-greedy_causal_lm-ubuntu, cpp-beam_search_causal_lm-ubuntu, cpp-greedy_causal_lm-windows,
            cpp-greedy_causal_lm-Qwen-7B-Chat, cpp-beam_search_causal_lm-Qwen1_5-7B-Chat, cpp-beam_search_causal_lm-Phi-2,
            cpp-beam_search_causal_lm-notus-7b-v1, cpp-speculative_decoding_lm-ubuntu, cpp-prompt_lookup_decoding_lm-ubuntu,
            cpp-Phi-1_5, cpp-greedy_causal_lm-redpajama-3b-chat, cpp-chat_sample-ubuntu, cpp-continuous-batching-ubuntu,
            visual_language_chat_sample-ubuntu,
            cpp-continuous-batching-windows, cpp-continuous-batching-macos]
    if: ${{ always() }}
    runs-on: ubuntu-latest
    steps:
      - name: Check status of all jobs
        if: >-
          ${{
            contains(needs.*.result, 'failure') ||
            contains(needs.*.result, 'cancelled')
          }}
        run: exit 1<|MERGE_RESOLUTION|>--- conflicted
+++ resolved
@@ -702,21 +702,14 @@
         run: |
           source ./ov/setupvars.sh
           python -m pip install ./thirdparty/openvino_tokenizers/[transformers] --pre --extra-index-url https://storage.openvinotoolkit.org/simple/wheels/nightly
-<<<<<<< HEAD
-          python -m pip install --upgrade-strategy eager -r ./samples/requirements.txt --pre --extra-index-url https://storage.openvinotoolkit.org/simple/wheels/nightly
+          python -m pip install --upgrade-strategy eager -r ./samples/requirements.txt opencv-python --pre --extra-index-url https://storage.openvinotoolkit.org/simple/wheels/nightly
       - name: Download and convert MiniCPM-V-2_6 model and an image
         run: |
-=======
-          python -m pip install --upgrade-strategy eager -r ./samples/requirements.txt opencv-python --pre --extra-index-url https://storage.openvinotoolkit.org/simple/wheels/nightly
->>>>>>> f90725e3
           python -m pip install git+https://github.com/eaidova/optimum-intel.git@ea/minicpmv
           python -m pip install -U "optimum<1.23" --no-dependencies
           source ./ov/setupvars.sh
           optimum-cli export openvino -m openbmb/MiniCPM-V-2_6 MiniCPM-V-2_6 --trust-remote-code
           wget https://github.com/openvinotoolkit/openvino_notebooks/assets/29454499/d5fbbd1a-d484-415c-88cb-9986625b7b11 --output-document cat.jpg
-<<<<<<< HEAD
-      - name: Run visual_language_chat C++ sample - MiniCPM-V-2_6
-=======
       - name: Generate reference
         shell: python
         run: |
@@ -741,8 +734,7 @@
           with open("ref.txt", "w") as f:
               f.write(f"question:\n{decoded}\n----------\nquestion:\n")
 
-      - name: Run visual_language_chat sample - MiniCPM-V-2_6
->>>>>>> f90725e3
+      - name: Run visual_language_chat C++ sample - MiniCPM-V-2_6
         run: >
           source ./ov/setupvars.sh
           && timeout 120s ./build/samples/cpp/visual_language_chat/visual_language_chat ./MiniCPM-V-2_6/ lines.png
